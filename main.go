--- conflicted
+++ resolved
@@ -8,8 +8,6 @@
 	"log"
 )
 
-<<<<<<< HEAD
-=======
 // Run "go generate" to format example terraform files and generate the docs for the registry/website
 
 // If you do not have terraform installed, you can remove the formatting command, but its suggested to
@@ -19,7 +17,6 @@
 // Run the docs generation tool, check its repository for more information on how it works and how docs
 // can be customized.
 //go:generate go run github.com/hashicorp/terraform-plugin-docs/cmd/tfplugindocs
->>>>>>> bfc5ce1a
 func main() {
 	var debugMode bool
 
