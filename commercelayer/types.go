package commercelayer

const (
	addressType       = "addresses"
	merchantType      = "merchants"
	customerGroupType = "customer_groups"
<<<<<<< HEAD
	priceListType = "price_lists"
=======
	priceListType     = "price_lists"
>>>>>>> 5a496643
)<|MERGE_RESOLUTION|>--- conflicted
+++ resolved
@@ -4,9 +4,5 @@
 	addressType       = "addresses"
 	merchantType      = "merchants"
 	customerGroupType = "customer_groups"
-<<<<<<< HEAD
-	priceListType = "price_lists"
-=======
 	priceListType     = "price_lists"
->>>>>>> 5a496643
 )